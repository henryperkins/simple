--- conflicted
+++ resolved
@@ -19,10 +19,6 @@
     ExtractedFunction,
     ProcessingResult,
 )
-<<<<<<< HEAD
-
-=======
->>>>>>> cfa5ccb7
 
 class AIService:
     """Service for interacting with the AI model to generate documentation.
@@ -186,54 +182,6 @@
             args = json.loads(response["function_call"].get("arguments", "{}"))
             is_valid, errors = self.response_parser._validate_content(args, "function")
             if not is_valid:
-<<<<<<< HEAD
-                self.logger.error(
-                    f"Function call arguments validation failed: {errors}"
-                )
-                raise DataValidationError(f"Invalid function call arguments: {errors}")
-            self.logger.debug(
-                f"Formatted function call response to: {formatted_response}",
-                extra=log_extra,
-            )
-            return formatted_response
-
-        if "tool_calls" in response:
-            formatted_response = {
-                "choices": [{"message": {"tool_calls": response["tool_calls"]}}],
-                "usage": response.get("usage", {}),
-            }
-            self.logger.debug(
-                f"Formatted tool calls response to: {formatted_response}",
-                extra=log_extra,
-            )
-            return formatted_response
-
-        self.logger.warning(
-            "Response format is invalid, creating fallback.",
-            extra={"response": response},
-        )
-        fallback_response = {
-            "choices": [
-                {
-                    "message": {
-                        "content": json.dumps(
-                            {
-                                "summary": "Invalid response format",
-                                "description": "The response did not match the expected structure.",
-                            }
-                        )
-                    }
-                }
-            ],
-            "usage": {},
-        }
-        self.logger.debug(
-            f"Fallback response created: {fallback_response}",
-            extra={"correlation_id": self.correlation_id},
-        )
-        return fallback_response
-
-=======
                 self.logger.error(f"Function call arguments validation failed: {errors}")
                 raise DataValidationError(f"Invalid function call arguments: {errors}")
             self.logger.debug(f"Formatted function call response to: {formatted_response}", extra=log_extra)
@@ -255,17 +203,12 @@
         self.logger.debug(f"Fallback response created: {fallback_response}", extra={"correlation_id": self.correlation_id})
         return fallback_response
         
->>>>>>> cfa5ccb7
         if "summary" in response or "description" in response:
             return {
                 "choices": [{"message": {"content": json.dumps(response)}}],
                 "usage": response.get("usage", {}),
             }
-<<<<<<< HEAD
-
-=======
         
->>>>>>> cfa5ccb7
         if "function_call" in response:
             formatted_response = {
                 "choices": [{"message": {"function_call": response["function_call"]}}],
@@ -275,20 +218,9 @@
             args = json.loads(response["function_call"].get("arguments", "{}"))
             is_valid, errors = self.response_parser._validate_content(args, "function")
             if not is_valid:
-<<<<<<< HEAD
-                self.logger.error(
-                    f"Function call arguments validation failed: {errors}"
-                )
-                raise DataValidationError(f"Invalid function call arguments: {errors}")
-            self.logger.debug(
-                f"Formatted function call response to: {formatted_response}",
-                extra=log_extra,
-            )
-=======
                 self.logger.error(f"Function call arguments validation failed: {errors}")
                 raise DataValidationError(f"Invalid function call arguments: {errors}")
             self.logger.debug(f"Formatted function call response to: {formatted_response}", extra=log_extra)
->>>>>>> cfa5ccb7
             return formatted_response
 
         if "tool_calls" in response:
@@ -365,27 +297,13 @@
 
         if request_params["max_tokens"] < 100:
             self.logger.warning(
-<<<<<<< HEAD
-                "Token availability is low. Consider reducing prompt size.",
-                extra=log_extra,
-=======
                 "Token availability is low. Consider reducing prompt size.", extra=log_extra
->>>>>>> cfa5ccb7
             )
 
         if function_schema:
             request_params["functions"] = [function_schema]
-<<<<<<< HEAD
-            request_params["function_call"] = (
-                "auto"  # Automatically select the function
-            )
-            request_params["function_call"] = (
-                "auto"  # Automatically select the function
-            )
-=======
             request_params["function_call"] = "auto"  # Automatically select the function
             request_params["function_call"] = "auto"  # Automatically select the function
->>>>>>> cfa5ccb7
 
         self.logger.info(
             "Making API call with retry",
@@ -409,14 +327,7 @@
                 if self._client is None:
                     raise APICallError("Failed to initialize client session")
 
-<<<<<<< HEAD
-                self.logger.info(
-                    f"Making API call (attempt {attempt + 1}/{max_retries}) to url: '{url}'",
-                    extra=log_extra,
-                )
-=======
                 self.logger.info(f"Making API call (attempt {attempt + 1}/{max_retries}) to url: '{url}'", extra=log_extra)
->>>>>>> cfa5ccb7
                 self.logger.debug(
                     f"Generated prompt: {request_params.get('prompt', 'No prompt found')}",
                     extra=log_extra,
@@ -427,13 +338,7 @@
                     json=request_params,
                     timeout=aiohttp.ClientTimeout(total=self.config.timeout)
                 ) as response:
-<<<<<<< HEAD
-                    raw_response_text = (
-                        await response.text()
-                    )  # Capture raw response text
-=======
                     raw_response_text = await response.text()  # Capture raw response text
->>>>>>> cfa5ccb7
                     self.logger.debug(
                         f"Raw response text: {raw_response_text}",
                         extra={"status_code": response.status, "url": url},
@@ -459,82 +364,13 @@
                                 extra={"correlation_id": self.correlation_id},
                             )
                             fallback_response = {
-<<<<<<< HEAD
-                                "choices": [
-                                    {
-                                        "message": {
-                                            "content": "Empty or invalid JSON response"
-                                        }
-                                    }
-                                ]
-                            }
-                            self.logger.debug(
-                                f"Fallback response created for invalid JSON: {fallback_response}",
-                                extra={"correlation_id": self.correlation_id},
-                            )
-=======
                                 "choices": [{"message": {"content": "Empty or invalid JSON response"}}]
                             }
                             self.logger.debug(f"Fallback response created for invalid JSON: {fallback_response}", extra={"correlation_id": self.correlation_id})
->>>>>>> cfa5ccb7
                             return fallback_response
                         return api_response
 
                         # Validate response format
-<<<<<<< HEAD
-                        if (
-                            not isinstance(api_response, dict)
-                            or "choices" not in api_response
-                        ):
-                            self.logger.error(
-                                f"Invalid response format: {api_response}",
-                                extra=log_extra,
-                            )
-                            fallback_response = {
-                                "choices": [
-                                    {"message": {"content": "Invalid response format"}}
-                                ]
-                            }
-                            self.logger.debug(
-                                f"Fallback response created for invalid format: {fallback_response}",
-                                extra={"correlation_id": self.correlation_id},
-                            )
-                            return fallback_response
-
-                        return api_response  # Return successful response immediately
-                        self.logger.debug(
-                            f"Raw API response: {api_response}", extra=log_extra
-                        )
-                        if not isinstance(api_response, dict):
-                            self.logger.error(
-                                f"Invalid response format: {api_response}",
-                                extra=log_extra,
-                            )
-                            return {
-                                "choices": [
-                                    {"message": {"content": "Invalid response format"}}
-                                ]
-                            }  # Return a fallback response
-                        if not isinstance(api_response, dict):
-                            self.logger.error(
-                                f"Invalid response format: {api_response}",
-                                extra=log_extra,
-                            )
-
-                        # Validate response format
-                        if (
-                            not isinstance(api_response, dict)
-                            or "choices" not in api_response
-                        ):
-                            self.logger.error(
-                                f"Invalid response format: {api_response}",
-                                extra=log_extra,
-                            )
-                            return {
-                                "choices": [
-                                    {"message": {"content": "Invalid response format"}}
-                                ]
-=======
                         if not isinstance(api_response, dict) or "choices" not in api_response:
                             self.logger.error(f"Invalid response format: {api_response}", extra=log_extra)
                             fallback_response = {
@@ -558,7 +394,6 @@
                             self.logger.error(f"Invalid response format: {api_response}", extra=log_extra)
                             return {
                                 "choices": [{"message": {"content": "Invalid response format"}}]
->>>>>>> cfa5ccb7
                             }  # Return a fallback response
 
                         return api_response  # Return successful response immediately
@@ -683,13 +518,7 @@
                     extra=log_extra,
                 )
 
-<<<<<<< HEAD
-            self.logger.info(
-                "Making API call to generate documentation.", extra=log_extra
-            )
-=======
             self.logger.info("Making API call to generate documentation.", extra=log_extra)
->>>>>>> cfa5ccb7
             self.logger.debug(f"Generated prompt: {prompt}", extra=log_extra)
             async with self.semaphore:
                 response = await self._make_api_call_with_retry(
